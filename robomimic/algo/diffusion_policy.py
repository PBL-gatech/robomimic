"""
Implementation of Diffusion Policy https://diffusion-policy.cs.columbia.edu/ by Cheng Chi
"""
from typing import Callable, Union
import math
from collections import OrderedDict, deque
import imageio
from packaging.version import parse as parse_version
import random
import torch
import torch.nn as nn
import torch.nn.functional as F
# requires diffusers==0.11.1
from diffusers.schedulers.scheduling_ddpm import DDPMScheduler
from diffusers.schedulers.scheduling_ddim import DDIMScheduler
from diffusers.training_utils import EMAModel

import robomimic.models.obs_nets as ObsNets
import robomimic.utils.tensor_utils as TensorUtils
import robomimic.utils.torch_utils as TorchUtils
import robomimic.utils.obs_utils as ObsUtils

from robomimic.algo import register_algo_factory_func, PolicyAlgo

import random
import robomimic.utils.torch_utils as TorchUtils
import robomimic.utils.tensor_utils as TensorUtils
import robomimic.utils.obs_utils as ObsUtils

@register_algo_factory_func("diffusion_policy")
def algo_config_to_class(algo_config):
    """
    Maps algo config to the BC algo class to instantiate, along with additional algo kwargs.

    Args:
        algo_config (Config instance): algo config

    Returns:
        algo_class: subclass of Algo
        algo_kwargs (dict): dictionary of additional kwargs to pass to algorithm
    """

    if algo_config.unet.enabled:
        return DiffusionPolicyUNet, {}
    elif algo_config.transformer.enabled:
        raise NotImplementedError()
    else:
        raise RuntimeError()

class DiffusionPolicyUNet(PolicyAlgo):
    def _create_networks(self):
        """
        Creates networks and places them into @self.nets.
        """
        # set up different observation groups for @MIMO_MLP
        observation_group_shapes = OrderedDict()
        observation_group_shapes["obs"] = OrderedDict(self.obs_shapes)
        encoder_kwargs = ObsUtils.obs_encoder_kwargs_from_config(self.obs_config.encoder)
        
        obs_encoder = ObsNets.ObservationGroupEncoder(
            observation_group_shapes=observation_group_shapes,
            encoder_kwargs=encoder_kwargs,
        )
        # IMPORTANT!
        # replace all BatchNorm with GroupNorm to work with EMA
        # performance will tank if you forget to do this!
        obs_encoder = replace_bn_with_gn(obs_encoder)
        
        obs_dim = obs_encoder.output_shape()[0]

        # create network object
        noise_pred_net = ConditionalUnet1D(
            input_dim=self.ac_dim,
            global_cond_dim=obs_dim*self.algo_config.horizon.observation_horizon
        )

        # the final arch has 2 parts
        nets = nn.ModuleDict({
            'policy': nn.ModuleDict({
                'obs_encoder': obs_encoder,
                'noise_pred_net': noise_pred_net
            })
        })

        nets = nets.float().to(self.device)
        
        # setup noise scheduler
        noise_scheduler = None
        if self.algo_config.ddpm.enabled:
            noise_scheduler = DDPMScheduler(
                num_train_timesteps=self.algo_config.ddpm.num_train_timesteps,
                beta_schedule=self.algo_config.ddpm.beta_schedule,
                clip_sample=self.algo_config.ddpm.clip_sample,
                prediction_type=self.algo_config.ddpm.prediction_type
            )
        elif self.algo_config.ddim.enabled:
            noise_scheduler = DDIMScheduler(
                num_train_timesteps=self.algo_config.ddim.num_train_timesteps,
                beta_schedule=self.algo_config.ddim.beta_schedule,
                clip_sample=self.algo_config.ddim.clip_sample,
                set_alpha_to_one=self.algo_config.ddim.set_alpha_to_one,
                steps_offset=self.algo_config.ddim.steps_offset,
                prediction_type=self.algo_config.ddim.prediction_type
            )
        else:
            raise RuntimeError()
        
        # setup EMA
        ema = None
        if self.algo_config.ema.enabled:
            ema = EMAModel(model=nets, power=self.algo_config.ema.power)
                
        # set attrs
        self.nets = nets
        self.noise_scheduler = noise_scheduler
        self.ema = ema
        self.action_check_done = False
        self.obs_queue = None
        self.action_queue = None
    
    def process_batch_for_training(self, batch):
        """
        Processes input batch from a data loader to filter out
        relevant information and prepare the batch for training.

        Args:
            batch (dict): dictionary with torch.Tensors sampled
                from a data loader

        Returns:
            input_batch (dict): processed and filtered batch that
                will be used for training 
        """
        To = self.algo_config.horizon.observation_horizon
        Ta = self.algo_config.horizon.action_horizon
        Tp = self.algo_config.horizon.prediction_horizon

        input_batch = dict()
        input_batch["obs"] = {k: batch["obs"][k][:, :To, :] for k in batch["obs"]}
        input_batch["goal_obs"] = batch.get("goal_obs", None) # goals may not be present
        input_batch["actions"] = batch["actions"][:, :Tp, :]
        
        # check if actions are normalized to [-1,1]
        if not self.action_check_done:
            actions = input_batch["actions"]
            in_range = (-1 <= actions) & (actions <= 1)
            all_in_range = torch.all(in_range).item()
            if not all_in_range:
                raise ValueError('"actions" must be in range [-1,1] for Diffusion Policy! Check if hdf5_normalize_action is enabled.')
            self.action_check_done = True
        
        return TensorUtils.to_device(TensorUtils.to_float(input_batch), self.device)
        
    def train_on_batch(self, batch, epoch, validate=False):
        """
        Training on a single batch of data.

        Args:
            batch (dict): dictionary with torch.Tensors sampled
                from a data loader and filtered by @process_batch_for_training

            epoch (int): epoch number - required by some Algos that need
                to perform staged training and early stopping

            validate (bool): if True, don't perform any learning updates.

        Returns:
            info (dict): dictionary of relevant inputs, outputs, and losses
                that might be relevant for logging
        """
        To = self.algo_config.horizon.observation_horizon
        Ta = self.algo_config.horizon.action_horizon
        Tp = self.algo_config.horizon.prediction_horizon
        action_dim = self.ac_dim
        B = batch['actions'].shape[0]
        
        
        with TorchUtils.maybe_no_grad(no_grad=validate):
            info = super(DiffusionPolicyUNet, self).train_on_batch(batch, epoch, validate=validate)
            actions = batch['actions']
            
            # encode obs
            inputs = {
                'obs': batch["obs"],
                'goal': batch["goal_obs"]
            }
            for k in self.obs_shapes:
                # first two dimensions should be [B, T] for inputs
                assert inputs['obs'][k].ndim - 2 == len(self.obs_shapes[k])
            
            obs_features = TensorUtils.time_distributed(inputs, self.nets['policy']['obs_encoder'], inputs_as_kwargs=True)
            assert obs_features.ndim == 3  # [B, T, D]

            obs_cond = obs_features.flatten(start_dim=1)
            
            # sample noise to add to actions
            noise = torch.randn(actions.shape, device=self.device)
            
            # sample a diffusion iteration for each data point
            timesteps = torch.randint(
                0, self.noise_scheduler.config.num_train_timesteps, 
                (B,), device=self.device
            ).long()
            
            # add noise to the clean actions according to the noise magnitude at each diffusion iteration
            # (this is the forward diffusion process)
            noisy_actions = self.noise_scheduler.add_noise(
                actions, noise, timesteps)
            
            # predict the noise residual
            noise_pred = self.nets['policy']['noise_pred_net'](
                noisy_actions, timesteps, global_cond=obs_cond)
            
            # L2 loss
            loss = F.mse_loss(noise_pred, noise)
            
            # logging
            losses = {
                'l2_loss': loss
            }
            info["losses"] = TensorUtils.detach(losses)

            if not validate:
                # gradient step
                policy_grad_norms = TorchUtils.backprop_for_loss(
                    net=self.nets,
                    optim=self.optimizers["policy"],
                    loss=loss,
                )
                
                # update Exponential Moving Average of the model weights
                if self.ema is not None:
                    self.ema.step(self.nets)
                
                step_info = {
                    'policy_grad_norms': policy_grad_norms
                }
                info.update(step_info)

        return info
    
    def log_info(self, info):
        """
        Process info dictionary from @train_on_batch to summarize
        information to pass to tensorboard for logging.

        Args:
            info (dict): dictionary of info

        Returns:
            loss_log (dict): name -> summary statistic
        """
        log = super(DiffusionPolicyUNet, self).log_info(info)
        log["Loss"] = info["losses"]["l2_loss"].item()
        if "policy_grad_norms" in info:
            log["Policy_Grad_Norms"] = info["policy_grad_norms"]
        return log
    
    def reset(self):
        """
        Reset algo state to prepare for environment rollouts.
        """
        # setup inference queues
        To = self.algo_config.horizon.observation_horizon
        Ta = self.algo_config.horizon.action_horizon
        obs_queue = deque(maxlen=To)
        action_queue = deque(maxlen=Ta)
        self.obs_queue = obs_queue
        self.action_queue = action_queue
    
    def get_action(self, obs_dict, goal_dict=None):
        """
        Get policy action outputs.

        Args:
            obs_dict (dict): current observation [1, Do]
            goal_dict (dict): (optional) goal

        Returns:
            action (torch.Tensor): action tensor [1, Da]
        """
        # obs_dict: key: [1,D]
        To = self.algo_config.horizon.observation_horizon
        Ta = self.algo_config.horizon.action_horizon

        # TODO: obs_queue already handled by frame_stack
        # make sure we have at least To observations in obs_queue
        # if not enough, repeat
        # if already full, append one to the obs_queue
        # n_repeats = max(To - len(self.obs_queue), 1)
        # self.obs_queue.extend([obs_dict] * n_repeats)
        
        if len(self.action_queue) == 0:
            # no actions left, run inference
            # turn obs_queue into dict of tensors (concat at T dim)
            # import pdb; pdb.set_trace()
            # obs_dict_list = TensorUtils.list_of_flat_dict_to_dict_of_list(list(self.obs_queue))
            # obs_dict_tensor = dict((k, torch.cat(v, dim=0).unsqueeze(0)) for k,v in obs_dict_list.items())
            
            # run inference
            # [1,T,Da]
            action_sequence = self._get_action_trajectory(obs_dict=obs_dict)
            
            # put actions into the queue
            self.action_queue.extend(action_sequence[0])
        
        # has action, execute from left to right
        # [Da]
        action = self.action_queue.popleft()
        
        # [1,Da]
        action = action.unsqueeze(0)
        return action
        
    def _get_action_trajectory(self, obs_dict, goal_dict=None):
        assert not self.nets.training
        To = self.algo_config.horizon.observation_horizon
        Ta = self.algo_config.horizon.action_horizon
        Tp = self.algo_config.horizon.prediction_horizon
        action_dim = self.ac_dim
        if self.algo_config.ddpm.enabled is True:
            num_inference_timesteps = self.algo_config.ddpm.num_inference_timesteps
        elif self.algo_config.ddim.enabled is True:
            num_inference_timesteps = self.algo_config.ddim.num_inference_timesteps
        else:
            raise ValueError
        
        # select network
        nets = self.nets
        if self.ema is not None:
            nets = self.ema.averaged_model
        
        # encode obs
        inputs = {
            'obs': obs_dict,
            'goal': goal_dict
        }
        for k in self.obs_shapes:
            # first two dimensions should be [B, T] for inputs
            assert inputs['obs'][k].ndim - 2 == len(self.obs_shapes[k])
        obs_features = TensorUtils.time_distributed(inputs, self.nets['policy']['obs_encoder'], inputs_as_kwargs=True)
        assert obs_features.ndim == 3  # [B, T, D]
        B = obs_features.shape[0]

        # reshape observation to (B,obs_horizon*obs_dim)
        obs_cond = obs_features.flatten(start_dim=1)

        # initialize action from Guassian noise
        noisy_action = torch.randn(
            (B, Tp, action_dim), device=self.device)
        naction = noisy_action
        
        # init scheduler
        self.noise_scheduler.set_timesteps(num_inference_timesteps)

        for k in self.noise_scheduler.timesteps:
            # predict noise
            noise_pred = nets['policy']['noise_pred_net'](
                sample=naction, 
                timestep=k,
                global_cond=obs_cond
            )

            # inverse diffusion step (remove noise)
            naction = self.noise_scheduler.step(
                model_output=noise_pred,
                timestep=k,
                sample=naction
            ).prev_sample

        # process action using Ta
        start = To - 1
        end = start + Ta
        action = naction[:,start:end]
        return action

    def serialize(self):
        """
        Get dictionary of current model parameters.
        """
        return {
            "nets": self.nets.state_dict(),
            "ema": self.ema.averaged_model.state_dict() if self.ema is not None else None,
        }

    def deserialize(self, model_dict):
        """
        Load model from a checkpoint.

        Args:
            model_dict (dict): a dictionary saved by self.serialize() that contains
                the same keys as @self.network_classes
        """
        self.nets.load_state_dict(model_dict["nets"])
        if model_dict.get("ema", None) is not None:
            self.ema.averaged_model.load_state_dict(model_dict["ema"])

<<<<<<< HEAD
    def visualize(self, trainset, validset, savedir):
        NUM_SAMPLES = 30

        # set model into eval mode
        self.set_eval()
        random_state = np.random.RandomState(0)
        train_indices = random_state.choice(
            len(trainset.datasets),
            min(len(trainset.datasets), NUM_SAMPLES)
        ).astype(int)
        
        training_sampled_data = [trainset.datasets[idx] for idx in train_indices]
        inference_datasets_mapping = {"training": training_sampled_data} #, "validation": validation_sampled_data} 

        action_names = self.get_action_names_for_vis(
            action_keys=self.global_config.train.action_keys,
            training_sample=training_sampled_data[0][0],
        )

        print("Saving model prediction plots to {}".format(savedir))
        
        vis_dict = {} # Dict from trajectory key to images of policy visualizations

        # loop through training and validation sets
        for inference_key in inference_datasets_mapping:
            actual_actions_all_traj = [] # (NxT, D)
            predicted_actions_all_traj = [] # (NxT, D)

            traj_num = 1

            # loop through each trajectory
            for d in inference_datasets_mapping[inference_key]:
                hdf5_path = d.hdf5_path
                action_dim = len(action_names)
                actual_actions = [[] for _ in range(action_dim)] # (T, D)
                predicted_actions = [[] for _ in range(action_dim)] # (T, D)           

                image_keys = [item for item in d.__getitem__(0)['obs'].keys() if "image" in item]
                images = {key: [] for key in image_keys}

                dataloader = DataLoader(
                    dataset=d,
                    sampler=None,
                    batch_size=1,
                    shuffle=False,
                    num_workers=1,
                    drop_last=True,
                )

                self.reset()

                # loop through each timestep
                for batch in iter(dataloader):
                    batch = self.process_batch_for_training(batch)

                    for image_key in image_keys:
                        im = batch["obs"][image_key][0][-1]
                        im = TensorUtils.to_numpy(im).astype(np.uint32)
                        images[image_key].append(im)

                    batch = self.postprocess_batch_for_training(batch, obs_normalization_stats=None) # ignore obs_normalization for now

                    model_output = self.get_action(batch["obs"])
                    
                    actual_action = TensorUtils.to_numpy(
                        batch["actions"][0][0]
                    )
                    predicted_action = TensorUtils.to_numpy(
                        model_output[0]
                    )

                    actual_actions_all_traj.append(actual_action)
                    predicted_actions_all_traj.append(predicted_action)
                
                    for dim in range(action_dim):
                        actual_actions[dim].append(actual_action[dim])
                        predicted_actions[dim].append(predicted_action[dim])

                traj_key = "{}_traj_{}".format(inference_key, traj_num)
                save_path = os.path.join(savedir, "{}.png".format(traj_key))
                
                self.make_model_prediction_plot(
                    hdf5_path=hdf5_path,
                    save_path=save_path,
                    images=images,
                    action_names=action_names,
                    actual_actions=actual_actions,
                    predicted_actions=predicted_actions,
                )

                traj_num += 1
                vis_dict[traj_key] = imageio.imread(save_path)
        return vis_dict
=======
    
            
>>>>>>> cbba93db
            

# =================== Vision Encoder Utils =====================
def replace_submodules(
        root_module: nn.Module, 
        predicate: Callable[[nn.Module], bool], 
        func: Callable[[nn.Module], nn.Module]) -> nn.Module:
    """
    Replace all submodules selected by the predicate with
    the output of func.

    predicate: Return true if the module is to be replaced.
    func: Return new module to use.
    """
    if predicate(root_module):
        return func(root_module)

    if parse_version(torch.__version__) < parse_version('1.9.0'):
        raise ImportError('This function requires pytorch >= 1.9.0')

    bn_list = [k.split('.') for k, m 
        in root_module.named_modules(remove_duplicate=True) 
        if predicate(m)]
    for *parent, k in bn_list:
        parent_module = root_module
        if len(parent) > 0:
            parent_module = root_module.get_submodule('.'.join(parent))
        if isinstance(parent_module, nn.Sequential):
            src_module = parent_module[int(k)]
        else:
            src_module = getattr(parent_module, k)
        tgt_module = func(src_module)
        if isinstance(parent_module, nn.Sequential):
            parent_module[int(k)] = tgt_module
        else:
            setattr(parent_module, k, tgt_module)
    # verify that all modules are replaced
    bn_list = [k.split('.') for k, m 
        in root_module.named_modules(remove_duplicate=True) 
        if predicate(m)]
    assert len(bn_list) == 0
    return root_module

def replace_bn_with_gn(
    root_module: nn.Module, 
    features_per_group: int=16) -> nn.Module:
    """
    Relace all BatchNorm layers with GroupNorm.
    """
    replace_submodules(
        root_module=root_module,
        predicate=lambda x: isinstance(x, nn.BatchNorm2d),
        func=lambda x: nn.GroupNorm(
            num_groups=x.num_features//features_per_group, 
            num_channels=x.num_features)
    )
    return root_module

# =================== UNet for Diffusion ==============

class SinusoidalPosEmb(nn.Module):
    def __init__(self, dim):
        super().__init__()
        self.dim = dim

    def forward(self, x):
        device = x.device
        half_dim = self.dim // 2
        emb = math.log(10000) / (half_dim - 1)
        emb = torch.exp(torch.arange(half_dim, device=device) * -emb)
        emb = x[:, None] * emb[None, :]
        emb = torch.cat((emb.sin(), emb.cos()), dim=-1)
        return emb


class Downsample1d(nn.Module):
    def __init__(self, dim):
        super().__init__()
        self.conv = nn.Conv1d(dim, dim, 3, 2, 1)

    def forward(self, x):
        return self.conv(x)

class Upsample1d(nn.Module):
    def __init__(self, dim):
        super().__init__()
        self.conv = nn.ConvTranspose1d(dim, dim, 4, 2, 1)

    def forward(self, x):
        return self.conv(x)


class Conv1dBlock(nn.Module):
    '''
        Conv1d --> GroupNorm --> Mish
    '''

    def __init__(self, inp_channels, out_channels, kernel_size, n_groups=8):
        super().__init__()

        self.block = nn.Sequential(
            nn.Conv1d(inp_channels, out_channels, kernel_size, padding=kernel_size // 2),
            nn.GroupNorm(n_groups, out_channels),
            nn.Mish(),
        )

    def forward(self, x):
        return self.block(x)


class ConditionalResidualBlock1D(nn.Module):
    def __init__(self, 
            in_channels, 
            out_channels, 
            cond_dim,
            kernel_size=3,
            n_groups=8):
        super().__init__()

        self.blocks = nn.ModuleList([
            Conv1dBlock(in_channels, out_channels, kernel_size, n_groups=n_groups),
            Conv1dBlock(out_channels, out_channels, kernel_size, n_groups=n_groups),
        ])

        # FiLM modulation https://arxiv.org/abs/1709.07871
        # predicts per-channel scale and bias
        cond_channels = out_channels * 2
        self.out_channels = out_channels
        self.cond_encoder = nn.Sequential(
            nn.Mish(),
            nn.Linear(cond_dim, cond_channels),
            nn.Unflatten(-1, (-1, 1))
        )

        # make sure dimensions compatible
        self.residual_conv = nn.Conv1d(in_channels, out_channels, 1) \
            if in_channels != out_channels else nn.Identity()

    def forward(self, x, cond):
        '''
            x : [ batch_size x in_channels x horizon ]
            cond : [ batch_size x cond_dim]

            returns:
            out : [ batch_size x out_channels x horizon ]
        '''
        out = self.blocks[0](x)
        embed = self.cond_encoder(cond)

        embed = embed.reshape(
            embed.shape[0], 2, self.out_channels, 1)
        scale = embed[:,0,...]
        bias = embed[:,1,...]
        out = scale * out + bias

        out = self.blocks[1](out)
        out = out + self.residual_conv(x)
        return out


class ConditionalUnet1D(nn.Module):
    def __init__(self, 
        input_dim,
        global_cond_dim,
        diffusion_step_embed_dim=256,
        down_dims=[256,512,1024],
        kernel_size=5,
        n_groups=8
        ):
        """
        input_dim: Dim of actions.
        global_cond_dim: Dim of global conditioning applied with FiLM 
          in addition to diffusion step embedding. This is usually obs_horizon * obs_dim
        diffusion_step_embed_dim: Size of positional encoding for diffusion iteration k
        down_dims: Channel size for each UNet level. 
          The length of this array determines numebr of levels.
        kernel_size: Conv kernel size
        n_groups: Number of groups for GroupNorm
        """

        super().__init__()
        all_dims = [input_dim] + list(down_dims)
        start_dim = down_dims[0]

        dsed = diffusion_step_embed_dim
        diffusion_step_encoder = nn.Sequential(
            SinusoidalPosEmb(dsed),
            nn.Linear(dsed, dsed * 4),
            nn.Mish(),
            nn.Linear(dsed * 4, dsed),
        )
        cond_dim = dsed + global_cond_dim

        in_out = list(zip(all_dims[:-1], all_dims[1:]))
        mid_dim = all_dims[-1]
        self.mid_modules = nn.ModuleList([
            ConditionalResidualBlock1D(
                mid_dim, mid_dim, cond_dim=cond_dim,
                kernel_size=kernel_size, n_groups=n_groups
            ),
            ConditionalResidualBlock1D(
                mid_dim, mid_dim, cond_dim=cond_dim,
                kernel_size=kernel_size, n_groups=n_groups
            ),
        ])

        down_modules = nn.ModuleList([])
        for ind, (dim_in, dim_out) in enumerate(in_out):
            is_last = ind >= (len(in_out) - 1)
            down_modules.append(nn.ModuleList([
                ConditionalResidualBlock1D(
                    dim_in, dim_out, cond_dim=cond_dim, 
                    kernel_size=kernel_size, n_groups=n_groups),
                ConditionalResidualBlock1D(
                    dim_out, dim_out, cond_dim=cond_dim, 
                    kernel_size=kernel_size, n_groups=n_groups),
                Downsample1d(dim_out) if not is_last else nn.Identity()
            ]))

        up_modules = nn.ModuleList([])
        for ind, (dim_in, dim_out) in enumerate(reversed(in_out[1:])):
            is_last = ind >= (len(in_out) - 1)
            up_modules.append(nn.ModuleList([
                ConditionalResidualBlock1D(
                    dim_out*2, dim_in, cond_dim=cond_dim,
                    kernel_size=kernel_size, n_groups=n_groups),
                ConditionalResidualBlock1D(
                    dim_in, dim_in, cond_dim=cond_dim,
                    kernel_size=kernel_size, n_groups=n_groups),
                Upsample1d(dim_in) if not is_last else nn.Identity()
            ]))
        
        final_conv = nn.Sequential(
            Conv1dBlock(start_dim, start_dim, kernel_size=kernel_size),
            nn.Conv1d(start_dim, input_dim, 1),
        )

        self.diffusion_step_encoder = diffusion_step_encoder
        self.up_modules = up_modules
        self.down_modules = down_modules
        self.final_conv = final_conv

        print("number of parameters: {:e}".format(
            sum(p.numel() for p in self.parameters()))
        )

    def forward(self, 
            sample: torch.Tensor, 
            timestep: Union[torch.Tensor, float, int], 
            global_cond=None):
        """
        x: (B,T,input_dim)
        timestep: (B,) or int, diffusion step
        global_cond: (B,global_cond_dim)
        output: (B,T,input_dim)
        """
        # (B,T,C)
        sample = sample.moveaxis(-1,-2)
        # (B,C,T)

        # 1. time
        timesteps = timestep
        if not torch.is_tensor(timesteps):
            timesteps = torch.tensor([timesteps], dtype=torch.long, device=sample.device)
        elif torch.is_tensor(timesteps) and len(timesteps.shape) == 0:
            timesteps = timesteps[None].to(sample.device)
        # broadcast to batch dimension in a way that's compatible with ONNX/Core ML
        timesteps = timesteps.expand(sample.shape[0])

        global_feature = self.diffusion_step_encoder(timesteps)

        if global_cond is not None:
            global_feature = torch.cat([
                global_feature, global_cond
            ], axis=-1)
        
        x = sample
        h = []
        for idx, (resnet, resnet2, downsample) in enumerate(self.down_modules):
            x = resnet(x, global_feature)
            x = resnet2(x, global_feature)
            h.append(x)
            x = downsample(x)

        for mid_module in self.mid_modules:
            x = mid_module(x, global_feature)

        for idx, (resnet, resnet2, upsample) in enumerate(self.up_modules):
            x = torch.cat((x, h.pop()), dim=1)
            x = resnet(x, global_feature)
            x = resnet2(x, global_feature)
            x = upsample(x)

        x = self.final_conv(x)

        # (B,C,T)
        x = x.moveaxis(-1,-2)
        # (B,T,C)
        return x<|MERGE_RESOLUTION|>--- conflicted
+++ resolved
@@ -394,106 +394,6 @@
         self.nets.load_state_dict(model_dict["nets"])
         if model_dict.get("ema", None) is not None:
             self.ema.averaged_model.load_state_dict(model_dict["ema"])
-
-<<<<<<< HEAD
-    def visualize(self, trainset, validset, savedir):
-        NUM_SAMPLES = 30
-
-        # set model into eval mode
-        self.set_eval()
-        random_state = np.random.RandomState(0)
-        train_indices = random_state.choice(
-            len(trainset.datasets),
-            min(len(trainset.datasets), NUM_SAMPLES)
-        ).astype(int)
-        
-        training_sampled_data = [trainset.datasets[idx] for idx in train_indices]
-        inference_datasets_mapping = {"training": training_sampled_data} #, "validation": validation_sampled_data} 
-
-        action_names = self.get_action_names_for_vis(
-            action_keys=self.global_config.train.action_keys,
-            training_sample=training_sampled_data[0][0],
-        )
-
-        print("Saving model prediction plots to {}".format(savedir))
-        
-        vis_dict = {} # Dict from trajectory key to images of policy visualizations
-
-        # loop through training and validation sets
-        for inference_key in inference_datasets_mapping:
-            actual_actions_all_traj = [] # (NxT, D)
-            predicted_actions_all_traj = [] # (NxT, D)
-
-            traj_num = 1
-
-            # loop through each trajectory
-            for d in inference_datasets_mapping[inference_key]:
-                hdf5_path = d.hdf5_path
-                action_dim = len(action_names)
-                actual_actions = [[] for _ in range(action_dim)] # (T, D)
-                predicted_actions = [[] for _ in range(action_dim)] # (T, D)           
-
-                image_keys = [item for item in d.__getitem__(0)['obs'].keys() if "image" in item]
-                images = {key: [] for key in image_keys}
-
-                dataloader = DataLoader(
-                    dataset=d,
-                    sampler=None,
-                    batch_size=1,
-                    shuffle=False,
-                    num_workers=1,
-                    drop_last=True,
-                )
-
-                self.reset()
-
-                # loop through each timestep
-                for batch in iter(dataloader):
-                    batch = self.process_batch_for_training(batch)
-
-                    for image_key in image_keys:
-                        im = batch["obs"][image_key][0][-1]
-                        im = TensorUtils.to_numpy(im).astype(np.uint32)
-                        images[image_key].append(im)
-
-                    batch = self.postprocess_batch_for_training(batch, obs_normalization_stats=None) # ignore obs_normalization for now
-
-                    model_output = self.get_action(batch["obs"])
-                    
-                    actual_action = TensorUtils.to_numpy(
-                        batch["actions"][0][0]
-                    )
-                    predicted_action = TensorUtils.to_numpy(
-                        model_output[0]
-                    )
-
-                    actual_actions_all_traj.append(actual_action)
-                    predicted_actions_all_traj.append(predicted_action)
-                
-                    for dim in range(action_dim):
-                        actual_actions[dim].append(actual_action[dim])
-                        predicted_actions[dim].append(predicted_action[dim])
-
-                traj_key = "{}_traj_{}".format(inference_key, traj_num)
-                save_path = os.path.join(savedir, "{}.png".format(traj_key))
-                
-                self.make_model_prediction_plot(
-                    hdf5_path=hdf5_path,
-                    save_path=save_path,
-                    images=images,
-                    action_names=action_names,
-                    actual_actions=actual_actions,
-                    predicted_actions=predicted_actions,
-                )
-
-                traj_num += 1
-                vis_dict[traj_key] = imageio.imread(save_path)
-        return vis_dict
-=======
-    
-            
->>>>>>> cbba93db
-            
 
 # =================== Vision Encoder Utils =====================
 def replace_submodules(
