"""
The main entry point for training policies.

Args:
    config (str): path to a config json that will be used to override the default settings.
        If omitted, default settings are used. This is the preferred way to run experiments.

    algo (str): name of the algorithm to run. Only needs to be provided if @config is not
        provided.

    name (str): if provided, override the experiment name defined in the config

    dataset (str): if provided, override the dataset path defined in the config

    debug (bool): set this flag to run a quick training run for debugging purposes    
"""

import argparse
import json
import numpy as np
import time
import os
import shutil
import psutil
import sys
import socket
import traceback

from collections import OrderedDict

import torch
from torch.utils.data import DataLoader

import robomimic
import robomimic.utils.train_utils as TrainUtils
import robomimic.utils.torch_utils as TorchUtils
import robomimic.utils.obs_utils as ObsUtils
import robomimic.utils.env_utils as EnvUtils
import robomimic.utils.file_utils as FileUtils
from robomimic.config import config_factory
from robomimic.algo import algo_factory, RolloutPolicy
from robomimic.utils.log_utils import PrintLogger, DataLogger, flush_warnings


def train(config, device, resume=False):
    """
    Train a model using the algorithm.
    """

    # first set seeds
    np.random.seed(config.train.seed)
    torch.manual_seed(config.train.seed)

    torch.set_num_threads(2)

    print("\n============= New Training Run with Config =============")
    print(config)
    print("")
    log_dir, ckpt_dir, video_dir, time_dir = TrainUtils.get_exp_dir(config, resume=resume)

    # path for latest model and backup (to support @resume functionality)
    latest_model_path = os.path.join(time_dir, "last.pth")
    latest_model_backup_path = os.path.join(time_dir, "last_bak.pth")

    if config.experiment.logging.terminal_output_to_txt:
        # log stdout and stderr to a text file
        logger = PrintLogger(os.path.join(log_dir, 'log.txt'))
        sys.stdout = logger
        sys.stderr = logger

    # read config to set up metadata for observation modalities (e.g. detecting rgb observations)
    ObsUtils.initialize_obs_utils_with_config(config)

<<<<<<< HEAD
    # extract the metadata and shape metadata across all datasets
    env_meta_list = []
    shape_meta_list = []
    if isinstance(config.train.data, str):
        # if only a single dataset is provided, convert to list
        with config.values_unlocked():
            config.train.data = [{"path": config.train.data}]
    for dataset_cfg in config.train.data:
        dataset_path = os.path.expanduser(dataset_cfg["path"])
        if not os.path.exists(dataset_path):
            raise Exception("Dataset at provided path {} not found!".format(dataset_path))

        # load basic metadata from training file
        print("\n============= Loaded Environment Metadata =============")
        env_meta = FileUtils.get_env_metadata_from_dataset(dataset_path=dataset_path)

        # populate language instruction for env in env_meta
        env_meta["lang"] = dataset_cfg.get("lang", "dummy")

        # update env meta if applicable
        from robomimic.utils.python_utils import deep_update
        deep_update(env_meta, config.experiment.env_meta_update_dict)
        env_meta_list.append(env_meta)

        shape_meta = FileUtils.get_shape_metadata_from_dataset(
            dataset_config=dataset_cfg,
            action_keys=config.train.action_keys,
            all_obs_keys=config.all_obs_keys,
            verbose=True
        )
        shape_meta_list.append(shape_meta)
=======
    # make sure the dataset exists
    print(f"given path is: {config.train.data}")
    dataset_path = os.path.expanduser(config.train.data)
    if not os.path.exists(dataset_path):
        raise Exception("Dataset at provided path {} not found!".format(dataset_path))

    # load basic metadata from training file
    print("\n============= Loaded Environment Metadata =============")
    env_meta = None
    # env_meta = FileUtils.get_env_metadata_from_dataset(dataset_path=config.train.data)
    shape_meta = FileUtils.get_shape_metadata_from_dataset(
        dataset_path=config.train.data,
        all_obs_keys=config.all_obs_keys,
        verbose=True
    )
    print(f"testing shape_meta: {shape_meta}")
>>>>>>> ddcfd926

    if config.experiment.env is not None:
        # if an environment name is specified, just use this env using the first dataset's metadata
        # and ignore envs from all datasets
        env_meta = env_meta_list[0].copy()
        env_meta["env_name"] = config.experiment.env
        env_meta_list = [env_meta]
        print("=" * 30 + "\n" + "Replacing Env to {}\n".format(env_meta["env_name"]) + "=" * 30)

    # create environment
    envs = OrderedDict()
    if config.experiment.rollout.enabled:
        # create environments for validation runs
        for env_i in range(len(env_meta_list)):
            # check if this env should be evaluated
            dataset_cfg = config.train.data[env_i]
            do_eval = dataset_cfg.get("eval", True)
            if not do_eval:
                continue

            env_meta = env_meta_list[env_i]
            shape_meta = shape_meta_list[env_i]

            env_names = [env_meta["env_name"]]
            if (env_i == 0) and (config.experiment.additional_envs is not None):
                # if additional environments are specified, add them to the list
                # all additional environments use env_meta from the first dataset
                for name in config.experiment.additional_envs:
                    env_names.append(name)

            # create environment for each env_name
            def create_env(env_name):
                env_kwargs = dict(
                    env_meta=env_meta,
                    env_name=env_name,
                    render=False,
                    render_offscreen=config.experiment.render_video,
                    use_image_obs=shape_meta["use_images"],
                )
                env = EnvUtils.create_env_from_metadata(**env_kwargs)
                # handle environment wrappers
                env = EnvUtils.wrap_env_from_config(env, config=config)  # apply environment warpper, if applicable
                return env
            for env_name in env_names:
                env = create_env(env_name)
                env_key = os.path.splitext(os.path.basename(dataset_cfg["path"]))[0] if not dataset_cfg.get("key", None) else dataset_cfg["key"]
                envs[env_key] = env
                print(env)

    print("")

    # load training data
    trainset, validset = TrainUtils.load_data_for_training(
        config, obs_keys=shape_meta["all_obs_keys"])
    train_sampler = trainset.get_dataset_sampler()
    print("\n============= Training Dataset =============")
    print(trainset)
    print("")
    if validset is not None:
        print("\n============= Validation Dataset =============")
        print(validset)
        print("")

    # maybe retreve statistics for normalizing observations
    obs_normalization_stats = None
    if config.train.hdf5_normalize_obs:
        obs_normalization_stats = trainset.get_obs_normalization_stats()

    # maybe retreve statistics for normalizing actions
    action_normalization_stats = trainset.get_action_normalization_stats()

    # initialize data loaders
    train_loader = DataLoader(
        dataset=trainset,
        sampler=train_sampler,
        batch_size=config.train.batch_size,
        shuffle=(train_sampler is None),
        num_workers=config.train.num_data_workers,
        drop_last=True
    )

    if config.experiment.validate:
        # cap num workers for validation dataset at 1
        num_workers = min(config.train.num_data_workers, 1)
        valid_sampler = validset.get_dataset_sampler()
        valid_loader = DataLoader(
            dataset=validset,
            sampler=valid_sampler,
            batch_size=config.train.batch_size,
            shuffle=(valid_sampler is None),
            num_workers=num_workers,
            drop_last=True
        )
    else:
        valid_loader = None

    # number of learning steps per epoch (defaults to a full dataset pass)
    train_num_steps = config.experiment.epoch_every_n_steps
    valid_num_steps = config.experiment.validation_epoch_every_n_steps

    # add info to optim_params
    with config.values_unlocked():
        if "optim_params" in config.algo:
            # add info to optim_params of each net
            for k in config.algo.optim_params:
                config.algo.optim_params[k]["num_train_batches"] = len(trainset) if train_num_steps is None else train_num_steps
                config.algo.optim_params[k]["num_epochs"] = config.train.num_epochs
        # handling for "hbc" and "iris" algorithms
        if config.algo_name == "hbc":
            for sub_algo in ["planner", "actor"]:
                # add info to optim_params of each net
                for k in config.algo[sub_algo].optim_params:
                    config.algo[sub_algo].optim_params[k]["num_train_batches"] = len(trainset) if train_num_steps is None else train_num_steps
                    config.algo[sub_algo].optim_params[k]["num_epochs"] = config.train.num_epochs
        if config.algo_name == "iris":
            for sub_algo in ["planner", "value"]:
                # add info to optim_params of each net
                for k in config.algo["value_planner"][sub_algo].optim_params:
                    config.algo["value_planner"][sub_algo].optim_params[k]["num_train_batches"] = len(trainset) if train_num_steps is None else train_num_steps
                    config.algo["value_planner"][sub_algo].optim_params[k]["num_epochs"] = config.train.num_epochs

    # setup for a new training run
    data_logger = DataLogger(
        log_dir,
        config,
        log_tb=config.experiment.logging.log_tb,
        log_wandb=config.experiment.logging.log_wandb,
    )
    model = algo_factory(
        algo_name=config.algo_name,
        config=config,
        obs_key_shapes=shape_meta_list[0]["all_shapes"],
        ac_dim=shape_meta_list[0]["ac_dim"],
        device=device
    )

    if resume:
        # load ckpt dict
        print("*" * 50)
        print("resuming from ckpt at {}".format(latest_model_path))
        try:
            ckpt_dict = FileUtils.load_dict_from_checkpoint(ckpt_path=latest_model_path)
        except Exception as e:
            print("got error: {} when loading from {}".format(e, latest_model_path))
            print("trying backup path {}".format(latest_model_backup_path))
            ckpt_dict = FileUtils.load_dict_from_checkpoint(ckpt_path=latest_model_backup_path)
        # load model weights and optimizer state
        model.deserialize(ckpt_dict["model"], load_optimizers=True)
        print("*" * 50)
    
    # if checkpoint is specified, load in model weights;
    # will not use ckpt_path if resuming training
    ckpt_path = config.experiment.ckpt_path
    if (ckpt_path is not None) and (not resume):
        print("LOADING MODEL WEIGHTS FROM " + ckpt_path)
        from robomimic.utils.file_utils import maybe_dict_from_checkpoint
        ckpt_dict = maybe_dict_from_checkpoint(ckpt_path=ckpt_path)
        model.deserialize(ckpt_dict["model"])

    # save the config as a json file
    with open(os.path.join(log_dir, '..', 'config.json'), 'w') as outfile:
        json.dump(config, outfile, indent=4)

    print("\n============= Model Summary =============")
    print(model)  # print model summary
    print("")

    # print all warnings before training begins
    print("*" * 50)
    print("Warnings generated by robomimic have been duplicated here (from above) for convenience. Please check them carefully.")
    flush_warnings()
    print("*" * 50)
    print("")

    # main training loop
    best_valid_loss = None
    best_return = {k: -np.inf for k in envs} if config.experiment.rollout.enabled else None
    best_success_rate = {k: -1. for k in envs} if config.experiment.rollout.enabled else None
    last_ckpt_time = time.time()

    start_epoch = 1 # epoch numbers start at 1
    if resume:
        # load variable state needed for train loop
        variable_state = ckpt_dict["variable_state"]
        start_epoch = variable_state["epoch"] + 1 # start at next epoch, since this recorded the last epoch of training completed
        best_valid_loss = variable_state["best_valid_loss"]
        best_return = variable_state["best_return"]
        best_success_rate = variable_state["best_success_rate"]
        print("*" * 50)
        print("resuming training from epoch {}".format(start_epoch))
        print("*" * 50)

    for epoch in range(start_epoch, config.train.num_epochs + 1):
        step_log = TrainUtils.run_epoch(
            model=model,
            data_loader=train_loader,
            epoch=epoch,
            num_steps=train_num_steps,
            obs_normalization_stats=obs_normalization_stats,
        )
        model.on_epoch_end(epoch)

        # setup checkpoint path
        epoch_ckpt_name = "model_epoch_{}".format(epoch)

        # check for recurring checkpoint saving conditions
        should_save_ckpt = False
        if config.experiment.save.enabled:
            time_check = (config.experiment.save.every_n_seconds is not None) and \
                (time.time() - last_ckpt_time > config.experiment.save.every_n_seconds)
            epoch_check = (config.experiment.save.every_n_epochs is not None) and \
                (epoch > 0) and (epoch % config.experiment.save.every_n_epochs == 0)
            epoch_list_check = (epoch in config.experiment.save.epochs)
            should_save_ckpt = (time_check or epoch_check or epoch_list_check)
        ckpt_reason = None
        if should_save_ckpt:
            last_ckpt_time = time.time()
            ckpt_reason = "time"

        print("Train Epoch {}".format(epoch))
        print(json.dumps(step_log, sort_keys=True, indent=4))
        for k, v in step_log.items():
            if k.startswith("Time_"):
                data_logger.record("Timing_Stats/Train_{}".format(k[5:]), v, epoch)
            else:
                data_logger.record("Train/{}".format(k), v, epoch)

        # Evaluate the model on validation set
        if config.experiment.validate:
            with torch.no_grad():
                step_log = TrainUtils.run_epoch(model=model, data_loader=valid_loader, epoch=epoch, validate=True, num_steps=valid_num_steps)
            for k, v in step_log.items():
                if k.startswith("Time_"):
                    data_logger.record("Timing_Stats/Valid_{}".format(k[5:]), v, epoch)
                else:
                    data_logger.record("Valid/{}".format(k), v, epoch)

            print("Validation Epoch {}".format(epoch))
            print(json.dumps(step_log, sort_keys=True, indent=4))

            # save checkpoint if achieve new best validation loss
            valid_check = "Loss" in step_log
            if valid_check and (best_valid_loss is None or (step_log["Loss"] <= best_valid_loss)):
                best_valid_loss = step_log["Loss"]
                if config.experiment.save.enabled and config.experiment.save.on_best_validation:
                    epoch_ckpt_name += "_best_validation_{}".format(best_valid_loss)
                    should_save_ckpt = True
                    ckpt_reason = "valid" if ckpt_reason is None else ckpt_reason

        # Evaluate the model by by running rollouts

        # do rollouts at fixed rate or if it's time to save a new ckpt
        video_paths = None
        rollout_check = (epoch % config.experiment.rollout.rate == 0) or (should_save_ckpt and ckpt_reason == "time")
        if config.experiment.rollout.enabled and (epoch > config.experiment.rollout.warmstart) and rollout_check:
            # wrap model as a RolloutPolicy to prepare for rollouts
            rollout_model = RolloutPolicy(
                model,
                obs_normalization_stats=obs_normalization_stats,
                action_normalization_stats=action_normalization_stats,
            )

            num_episodes = config.experiment.rollout.n
            all_rollout_logs, video_paths = TrainUtils.rollout_with_stats(
                policy=rollout_model,
                envs=envs,
                horizon=config.experiment.rollout.horizon,
                use_goals=config.use_goals,
                num_episodes=num_episodes,
                render=False,
                video_dir=video_dir if config.experiment.render_video else None,
                epoch=epoch,
                video_skip=config.experiment.get("video_skip", 5),
                terminate_on_success=config.experiment.rollout.terminate_on_success,
            )

            # summarize results from rollouts to tensorboard and terminal
            for env_name in all_rollout_logs:
                rollout_logs = all_rollout_logs[env_name]
                for k, v in rollout_logs.items():
                    if k.startswith("Time_"):
                        data_logger.record("Timing_Stats/Rollout_{}_{}".format(env_name, k[5:]), v, epoch)
                    else:
                        data_logger.record("Rollout/{}/{}".format(k, env_name), v, epoch, log_stats=True)

                print("\nEpoch {} Rollouts took {}s (avg) with results:".format(epoch, rollout_logs["time"]))
                print('Env: {}'.format(env_name))
                print(json.dumps(rollout_logs, sort_keys=True, indent=4))

            # checkpoint and video saving logic
            updated_stats = TrainUtils.should_save_from_rollout_logs(
                all_rollout_logs=all_rollout_logs,
                best_return=best_return,
                best_success_rate=best_success_rate,
                epoch_ckpt_name=epoch_ckpt_name,
                save_on_best_rollout_return=config.experiment.save.on_best_rollout_return,
                save_on_best_rollout_success_rate=config.experiment.save.on_best_rollout_success_rate,
            )
            best_return = updated_stats["best_return"]
            best_success_rate = updated_stats["best_success_rate"]
            epoch_ckpt_name = updated_stats["epoch_ckpt_name"]
            should_save_ckpt = (config.experiment.save.enabled and updated_stats["should_save_ckpt"]) or should_save_ckpt
            if updated_stats["ckpt_reason"] is not None:
                ckpt_reason = updated_stats["ckpt_reason"]

        # get variable state for saving model
        variable_state = dict(
            epoch=epoch,
            best_valid_loss=best_valid_loss,
            best_return=best_return,
            best_success_rate=best_success_rate,
        )

        # Save model checkpoints based on conditions (success rate, validation loss, etc)
        if should_save_ckpt:    
            TrainUtils.save_model(
                model=model,
                config=config,
                env_meta=env_meta_list[0] if len(env_meta_list)==1 else env_meta_list,
                shape_meta=shape_meta_list[0] if len(shape_meta_list)==1 else shape_meta_list,
                variable_state=variable_state,
                ckpt_path=os.path.join(ckpt_dir, epoch_ckpt_name + ".pth"),
                obs_normalization_stats=obs_normalization_stats,
                action_normalization_stats=action_normalization_stats,
            )

        # always save latest model for resume functionality
        print("\nsaving latest model at {}...\n".format(latest_model_path))
        TrainUtils.save_model(
            model=model,
            config=config,
            env_meta=env_meta_list[0] if len(env_meta_list)==1 else env_meta_list,
            shape_meta=shape_meta_list[0] if len(shape_meta_list)==1 else shape_meta_list,
            variable_state=variable_state,
            ckpt_path=latest_model_path,
            obs_normalization_stats=obs_normalization_stats,
            action_normalization_stats=action_normalization_stats,
        )

        # keep a backup model in case last.pth is malformed (e.g. job died last time during saving)
        shutil.copyfile(latest_model_path, latest_model_backup_path)
        print("\nsaved backup of latest model at {}\n".format(latest_model_backup_path))

        # Finally, log memory usage in MB
        process = psutil.Process(os.getpid())
        mem_usage = int(process.memory_info().rss / 1000000)
        data_logger.record("System/RAM Usage (MB)", mem_usage, epoch)
        print("\nEpoch {} Memory Usage: {} MB\n".format(epoch, mem_usage))

    # terminate logging
    data_logger.close()


def main(args):


    if args.config is not None:
        ext_cfg = json.load(open(args.config, 'r'))
        config = config_factory(ext_cfg["algo_name"])
        # update config with external json - this will throw errors if
        # the external config has keys not present in the base algo config
        with config.values_unlocked():
            config.update(ext_cfg)
    else:
        config = config_factory(args.algo)

    if args.dataset is not None:
        config.train.data = [{"path": args.dataset}]

    if args.name is not None:
        config.experiment.name = args.name

    # get torch device
    device = TorchUtils.get_torch_device(try_to_use_cuda=config.train.cuda)
    print("Using device: {}".format(device))

    # maybe modify config for debugging purposes
    if args.debug:
        # shrink length of training to test whether this run is likely to crash
        config.unlock()
        config.lock_keys()

        # train and validate (if enabled) for 3 gradient steps, for 2 epochs
        config.experiment.epoch_every_n_steps = 3
        config.experiment.validation_epoch_every_n_steps = 3
        config.train.num_epochs = 2

        # if rollouts are enabled, try 2 rollouts at end of each epoch, with 10 environment steps
        config.experiment.rollout.rate = 1
        config.experiment.rollout.n = 2
        config.experiment.rollout.horizon = 10

        # send output to a temporary directory
        config.train.output_dir = "/tmp/tmp_trained_models"

    # lock config to prevent further modifications and ensure missing keys raise errors
    config.lock()

    # catch error during training and print it
    res_str = "finished run successfully!"
    try:
        train(config, device=device, resume=args.resume)
    except Exception as e:
        res_str = "run failed with error:\n{}\n\n{}".format(e, traceback.format_exc())
    print(res_str)


if __name__ == "__main__":
    parser = argparse.ArgumentParser()

    # External config file that overwrites default config
    parser.add_argument(
        "--config",
        type=str,
        default=r"C:\Users\sa-forest\Documents\GitHub\robomimic\robomimic\exps\templates\bc-PatcherBot_v0_022.json",
        help="(optional) path to a config json that will be used to override the default settings. \
            If omitted, default settings are used. This is the preferred way to run experiments.",
    )

    # Algorithm Name
    parser.add_argument(
        "--algo",
        type=str,
        help="(optional) name of algorithm to run. Only needs to be provided if --config is not provided",
    )

    # Experiment Name (for tensorboard, saving models, etc.)
    parser.add_argument(
        "--name",
        type=str,
        default=None,
        help="(optional) if provided, override the experiment name defined in the config",
    )

    # Dataset path, to override the one in the config
    parser.add_argument(
        "--dataset",
        type=str,
        default=None,
        help="(optional) if provided, override the dataset path defined in the config",
    )

    # debug mode
    parser.add_argument(
        "--debug",
        action='store_true',
        help="set this flag to run a quick training run for debugging purposes"
    )

    # resume training from latest checkpoint
    parser.add_argument(
        "--resume",
        action='store_true',
        help="set this flag to resume training from latest checkpoint",
    )

    args = parser.parse_args()
    main(args)<|MERGE_RESOLUTION|>--- conflicted
+++ resolved
@@ -71,7 +71,6 @@
     # read config to set up metadata for observation modalities (e.g. detecting rgb observations)
     ObsUtils.initialize_obs_utils_with_config(config)
 
-<<<<<<< HEAD
     # extract the metadata and shape metadata across all datasets
     env_meta_list = []
     shape_meta_list = []
@@ -80,13 +79,15 @@
         with config.values_unlocked():
             config.train.data = [{"path": config.train.data}]
     for dataset_cfg in config.train.data:
+        print(f"given path is: {config.train.data}")
         dataset_path = os.path.expanduser(dataset_cfg["path"])
         if not os.path.exists(dataset_path):
             raise Exception("Dataset at provided path {} not found!".format(dataset_path))
 
         # load basic metadata from training file
         print("\n============= Loaded Environment Metadata =============")
-        env_meta = FileUtils.get_env_metadata_from_dataset(dataset_path=dataset_path)
+        env_meta = None
+    # env_meta = FileUtils.get_env_metadata_from_dataset(dataset_path=dataset_path)
 
         # populate language instruction for env in env_meta
         env_meta["lang"] = dataset_cfg.get("lang", "dummy")
@@ -103,24 +104,7 @@
             verbose=True
         )
         shape_meta_list.append(shape_meta)
-=======
-    # make sure the dataset exists
-    print(f"given path is: {config.train.data}")
-    dataset_path = os.path.expanduser(config.train.data)
-    if not os.path.exists(dataset_path):
-        raise Exception("Dataset at provided path {} not found!".format(dataset_path))
-
-    # load basic metadata from training file
-    print("\n============= Loaded Environment Metadata =============")
-    env_meta = None
-    # env_meta = FileUtils.get_env_metadata_from_dataset(dataset_path=config.train.data)
-    shape_meta = FileUtils.get_shape_metadata_from_dataset(
-        dataset_path=config.train.data,
-        all_obs_keys=config.all_obs_keys,
-        verbose=True
-    )
     print(f"testing shape_meta: {shape_meta}")
->>>>>>> ddcfd926
 
     if config.experiment.env is not None:
         # if an environment name is specified, just use this env using the first dataset's metadata
