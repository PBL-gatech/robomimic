--- conflicted
+++ resolved
@@ -467,14 +467,10 @@
     parser.add_argument(
         "--config",
         type=str,
-<<<<<<< HEAD
-        default=r"C:\Users\sa-forest\Documents\GitHub\robomimic\robomimic\exps\templates\bc-PatcherBot_v0_027.json",
-=======
         # default=r"C:\Users\sa-forest\Documents\GitHub\robomimic\robomimic\exps\templates\NeuronHunting\bc\bc-PatcherBot_v0_041.json", # neuron hunting with lstm
         # default=r"C:\Users\sa-forest\Documents\GitHub\robomimic\robomimic\exps\templates\df-PatcherBot_v0_003.json", # neuron hunting with diffusion
         # default = r"C:\Users\sa-forest\Documents\GitHub\robomimic\robomimic\exps\templates\PipetteFinding\bc\bc-PatcherBot_v0_180.json", # pipette finding with lstm
         default = r"C:\Users\sa-forest\Documents\GitHub\robomimic\robomimic\exps\templates\PipetteFinding\df\df-PatcherBot_v0_180.json", # pipette finding with diffusion
->>>>>>> 9b1ab4a5
         help="(optional) path to a config json that will be used to override the default settings. \
             If omitted, default settings are used. This is the preferred way to run experiments.",
     )
